--- conflicted
+++ resolved
@@ -96,16 +96,10 @@
     :license: BSD, see LICENSE for more details.
 """
 import re
+import uuid
 import posixpath
+
 from pprint import pformat
-<<<<<<< HEAD
-=======
-try:
-    from urlparse import urljoin
-except ImportError:
-    from urllib.parse import urljoin
-import uuid
->>>>>>> 8a2a94a6
 
 from werkzeug.urls import url_encode, url_quote, url_join
 from werkzeug.utils import redirect, format_string
@@ -980,9 +974,12 @@
 
         Rule('/object/<uuid:identifier>')
 
+    .. versionadded:: 0.10
+
     :param map: the :class:`Map`.
     """
-    regex = r'[A-Fa-f0-9]{8}-[A-Fa-f0-9]{4}-[A-Fa-f0-9]{4}-[A-Fa-f0-9]{4}-[A-Fa-f0-9]{12}'
+    regex = r'[A-Fa-f0-9]{8}-[A-Fa-f0-9]{4}-' \
+            r'[A-Fa-f0-9]{4}-[A-Fa-f0-9]{4}-[A-Fa-f0-9]{12}'
 
     def to_python(self, value):
         return uuid.UUID(value)
@@ -999,7 +996,7 @@
     'path':             PathConverter,
     'int':              IntegerConverter,
     'float':            FloatConverter,
-    'uuid':             UUIDConverter
+    'uuid':             UUIDConverter,
 }
 
 
